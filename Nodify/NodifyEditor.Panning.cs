--- conflicted
+++ resolved
@@ -192,11 +192,7 @@
 
                 _autoPanningEventArgs.Handled = false;
                 _autoPanningEventArgs.Source = this;
-<<<<<<< HEAD
                 InputProcessor.Process(_autoPanningEventArgs);
-=======
-                State.HandleAutoPanning(_autoPanningEventArgs);
->>>>>>> 0c8a4f95
             }
         }
 
