--- conflicted
+++ resolved
@@ -358,14 +358,8 @@
                     IsSelected = !IsSelected;
                     break;
                 case SelectionType.Replace:
-<<<<<<< HEAD
-                    Editor.UnselectAll();
-                    IsSelected = true;
-                    break;
-=======
                     Editor.Select(this);
                 break;
->>>>>>> 95d4bb42
             }
         }
 
