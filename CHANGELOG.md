## Changelog

#### **In development**

> - Breaking Changes:
>	- Made the setter of NodifyEditor.IsPanning private
>	- Made SelectionHelper internal
>	- Renamed HandleRightClickAfterPanningThreshold to MouseActionSuppressionThreshold in NodifyEditor
>	- Renamed StartCutting to BeginCutting in NodifyEditor
>	- Renamed PushItems to UpdatePushedArea and StartPushingItems to BeginPushingItems in NodifyEditor
>	- Renamed UnselectAllConnection to UnselectAllConnections in NodifyEditor
>	- Removed DragStarted, DragDelta and DragCompleted routed events from ItemContainer
>	- Replaced the System.Windows.Input.MouseGesture with Nodify.MouseGesture
<<<<<<< HEAD
>	- Removed State, GetInitialState, PushState, PopState and PopAllStates from NodifyEditor and ItemContainer
>	- Replaced EditorState and ContainerState with InputElementState
=======
>	- Moved AllowCuttingCancellation from CuttingLine to NodifyEditor
>	- Moved AllowDraggingCancellation from ItemContainer to NodifyEditor
>>>>>>> 0c8a4f95
> - Features:
>	- Added BeginPanning, UpdatePanning, EndPanning, CancelPanning and AllowPanningCancellation to NodifyEditor
>	- Added UpdateCuttingLine to NodifyEditor
>	- Added BeginSelecting, UpdateSelection, EndSelecting, CancelSelecting and AllowSelectionCancellation to NodifyEditor
>	- Added IsDragging, BeginDragging, UpdateDragging, EndDragging and CancelDragging to NodifyEditor
>	- Added AlignSelection and AlignContainers methods to NodifyEditor
>	- Added HasCustomContextMenu dependency property to NodifyEditor and ItemContainer
>	- Added Select, BeginDragging, UpdateDragging, EndDragging and CancelDragging to ItemContainer
>	- Added PreserveSelectionOnRightClick configuration field to ItemContainer
>	- Added BeginConnecting, UpdatePendingConnection, EndConnecting, CancelConnecting and RemoveConnections methods to Connector
>	- Added a custom MouseGesture with support for key combinations
>	- Added InputProcessor to NodifyEditor, ItemContainer and Connector, enabling the extension of controls with custom states
>	- Added ElementOperationState to simplify the creation of complex control states
>	- Move the viewport to the mouse position when zooming on the Minimap if ResizeToViewport is false
> - Bugfixes:
>	- Fixed an issue where the ItemContainer was selected by releasing the mouse button on it, even when the mouse was not captured
>	- Fixed an issue where the ItemContainer could open its context menu even when it was not selected
>	- Fixed an issue where the Home button caused the editor to fail to display items when contained within a ScrollViewer
>	- Fixed an issue where connector optimization did not work when SelectedItems was not data-bound
>	- Fixed an issue where EditorCommands.Align caused multiple arrange invalidations, one for each aligned container
>	- Fixed an issue where controls would capture the mouse unnecessarily; they now capture it only in response to a defined gesture
>	- Fixed an issue where the minimap could update the viewport without having the mouse captured
	
#### **Version 6.6.0**

> - Features:
>	- Added InputGroupStyle and OutputGroupStyle to Node
>	- Added PanWithMouseWheel, PanHorizontalModifierKey and PanVerticalModifierKey to EditorGestures.Editor
>	- Added CornerRadius dependency property to LineConnection, CircuitConnection and StepConnection
>	- Added EditorGestures.Editor.PushItems gesture used to start pushing ItemContainers vertically or horizontally
>	- Added PushedAreaStyle, PushedAreaOrientation and IsPushingItems dependency properties to NodifyEditor
>	- Added NodifyEditor.SnapToGrid utility function
> - Bugfixes:
>	- Fixed ItemContainer.BorderBrush and ItemContainer.SelectedBrush not reacting to theme changes

#### **Version 6.5.0**

> - Features:
>	- Added SelectedConnection, SelectedConnections, CanSelectMultipleConnections and CanSelectMultipleItems dependency properties to NodifyEditor
>	- Added IsSelected and IsSelectable attached dependency properties to BaseConnection
>	- Added PrioritizeBaseConnectionForSelection static field to BaseConnection
>	- Added EditorGestures.Connection.Selection
>	- Added support for ScrollViewer in NodifyEditor (implements IScrollInfo)
>	- Added NodifyEditor.ScrollIncrement dependency property

#### **Version 6.4.0**

> - Features:
>	- Added OutlineBrush and OutlineThickness dependency properties to BaseConnection to support increasing the selection area without increasing the stroke thickness
>	- Added IsAnimatingDirectionalArrows and DirectionalArrowsAnimationDuration dependency properties to BaseConnection to support controlling the animation from XAML

#### **Version 6.3.0**

> - Features:
>	- Added a CuttingLine control that removes intersecting connections
>	- Added CuttingLineStyle, CuttingStartedCommand, CuttingCompletedCommand, IsCutting, EnableCuttingLinePreview and CuttingConnectionTypes to NodifyEditor
>	- Added EditorGestures.Editor.Cutting and EditorGestures.Editor.CancelAction
> - Bugfixes:
>	- Fixed connection styles not inheriting from the BaseConnection style

#### **Version 6.2.0**

> - Features:
>	- Added a Minimap control and EditorGestures.Minimap
>	- Added ContentContainerStyle, HeaderContainerStyle and FooterContainerStyle dependency properties to Node
>	- Added BringIntoView that takes a Rect parameter to NodifyEditor
>	- Added the NodifyEditor's DataContext as the parameter of the ItemsSelectStartedCommand, ItemsSelectCompletedCommand, ItemsDragStartedCommand and ItemsDragCompletedCommand commands
> - Bugfixes:
>	- Fixed hover effect and padding of NodeInput and NodeOutput for vertical orientation
>	- Fixed ItemContainers being selected sometimes when double clicking the canvas

#### **Version 6.1.0**

> - Features:
>	- Added new built-in connection type: StepConnection
> - Bugfixes:
>	- Fixed CircuitConnection directional arrows not interpolating correctly
>	- Fixed BaseConnection SplitEvent and DisconnectEvent not being raised if the corresponding command is null
>	- Fixed DecoratorContainer scaling with zoom when not referencing a theme in App.xaml
>	- Fixed style not applying to the default Connection template outside App.xaml
	
#### **Version 6.0.0**

> - Breaking Changes:
>	- Added a parameter for the orientation to DrawArrowGeometry, DrawDefaultArrowhead, DrawRectangleArrowhead and DrawEllipseArrowhead in BaseConnection
>	- Added source and target parameters to GetTextPosition in BaseConnection
>	- EditorGestures is now a singleton instead of a static class (can be inherited to create custom mappings)
>	- Selection gestures for ItemContainer and GroupingNode are now separated from the NodifyEditor selection gestures
>	- Renamed EditorGestures.Editor.Zoom to ZoomModifierKey
> - Features:
>	- Added SourceOrientation and TargetOrientation to BaseConnection to support vertical connectors (vertical/mixed connection orientation)
>	- Added DirectionalArrowsCount to BaseConnection to allow drawing multipe arrows on a connection flowing in the connection direction
>	- Added DrawDirectionalArrowsGeometry and DrawDirectionalArrowheadGeometry to BaseConnection to allow customizing the directional arrows
>	- Improved EditorGestures to allow changing input gestures at runtime
>	- Added new gesture types: AnyGesture, AllGestures, and InputGestureRef
>	- Added Orientation dependency property to NodeInput and NodeOutput
>	- Added DirectionalArrowsOffset dependency property to BaseConnection
>	- Added StartAnimation and StopAnimation methods to BaseConnection
> - Bugfixes:
>	- Fixed BaseConnection.Text not always displaying in the center of the connection
>	- Fixed a bug where the item container would incorrectly transition to the dragging state on mouse over

#### **Version 5.2.0**

> - Features:
>	- Added Text to BaseConnection, allowing displaying of text on connections
>	- Added Foreground, FontSize, FontWeight, FontStyle, FontStretch and FontFamily to BaseConnection, allowing styling the displaying text
> - Bugfixes:
>   - Fixed MouseCapture not being released when EnableStickyConnections is enabled and the PendingConnection is canceled by a key gesture 

#### **Version 5.1.0**

> - Features:
>   - Added ItemContainer.SelectedBorderThickness dependency property
>   - Added NodifyEditor.GetLocationInsideEditor
> - Bugfixes:
>   - Fixed PendingConnection.PreviewTarget not being set to null when there is no actual target
>   - Fixed PendingConnection.PreviewTarget not being set on Connector.PendingConnectionStartedEvent
>   - Fixed PendingConnection.PreviewTarget not being set to null on Connector.PendingConnectionCompletedEvent
>   - Fixed connectors panel not being affected by Node.VerticalAlignment
>   - Changing BorderThickness causes layout shift when selecting an item container
>   - Fixed the unintentional movement caused by snapping correction

#### **Version 5.0.2**

> - Bugfixes:
>   - Fixed NodeOutput content horizontal alignment
>   - Fixed Connector not opening Context Menu

#### **Version 5.0.1**

> - Bugfixes:
>   - Returning false from PendingConnection.StartedCommand.CanExecute does not stop the creation of a pending connection
>   - BaseConnection.ArrowEnds does not display correctly when BaseConnection.Direction is ConnectionDirection.Backward

#### **Version 5.0.0**

> - Breaking Changes:
>   - Removed BaseConnection.GetArrowHeadPoints
>   - Removed BaseConnection.OffsetMode
>   - Changed return type of BaseConnection.DrawLineGeometry to support both arrowheads no matter the number of points on the line
>   - Changed the default for BaseConnection.SourceOffset and BaseConnection.TargetOffset from Size(0, 0) to Size(14, 0)
>   - Changed the default for BaseConnection.ArrowSize from Size(7, 6) to Size(8, 8)
> - Features:
>   - Added BaseConnection.SourceOffsetMode and BaseConnection.TargetOffsetMode
>   - Added BaseConnection.ArrowEnds dependency property to allow configurable arrowhead ends
>   - Added BaseConnection.ArrowShape dependency property to allow configurable arrowhead shape
>   - Added NodifyEditor.EnableDraggingContainersOptimizations to allow receiving ItemContainer.Location updates in realtime
>   - Added ConnectionOffsetMode.Static to allow offsetting the source and target points of the connection on the X and the Y axis without revolving around the source or target points

#### **Version 4.1.0**

> - Features:
>   - Added EditorGestures.Selection.DefaultMouseAction to make it easier to change between mouse buttons for selection
>   - Added EditorGestures.Selection.Cancel gesture to cancel the selection operation reverting to the previous selection
>   - Added ItemsSelectStartedCommand and ItemsSelectCompletedCommand dependency properties to NodifyEditor for better undo/redo support
> - Bugfixes:
>   - Fixed NodifyEditor.SelectedItems being empty after selection is completed
>   - Fixed drag canceling when Drag and CancelAction are bound to the same gesture

#### **Version 4.0.1**

> - Bugfixes:
>   - Fixed DisablePanning not working anymore

#### **Version 4.0.0**

> - Breaking Changes:
>   - Removed Selection field from NodifyEditor
>   - Removed InitialMousePosition, CurrentMousePosition, PreviousMousePosition fields from NodifyEditor
>   - Removed ItemContainer.DraggableHost (use Editor.ItemsHost instead)
>   - Made SelectionType required in SelectionHelper
>   - Moved GroupingNode.SwitchMovementModeModifierKey to EditorGestures.GroupingNode
>   - Pending connections are now restricted to connect only to Connectors or to NodifyEditors and ItemContainers if PendingConnection.AllowOnlyConnectors is false
> - Features:
>   - Added Connector.EnableStickyConnections to allow completing pending connections in two steps
>   - Added editor states which can be overriden by inheriting from NodifyEditor and implementing NodifyEditor.GetInitialState()
>     - EditorState - base class for all editor states
>     - EditorDefaultState
>     - EditorSelectingState
>     - EditorPanningState
>   - Added container states which can be overriden by inheriting from ItemContainer and implementing ItemContainer.GetInitialState()
>     - ContainerState - base class for all container states
>     - ContainerDefaultState
>     - ContainerDraggingState
>   - Added MultiGesture utility that can combine multiple input gestures into one gesture
>   - Added configurable input gestures for NodifyEditor, ItemContainer, Connector, BaseConnection and GroupingNode to EditorGestures
>   - Added State, PushState, PopState and PopAllStates to NodifyEditor and ItemContainer
>   - Changed the default AutoPanSpeed to 15 from 10 pixels per tick
>   - Allow setting ItemContainer.IsPreviewingLocation from derived classes
> - Bugfixes:
>   - Fixed HandleRightClickAfterPanningThreshold not working as expected
>   - Fixed DisablePanning not disabling auto panning in certain situations
>   - Fixed GroupingNode selection not working with multiple selection modes
>   - Fixed PendingConnection connecting cross editors

#### **Version 3.0.0**

> - Breaking Changes:
>   - Changed Decorators from UIElement collection to IEnumerable
> - Features:
>   - Added ItemsExtent and DecoratorsExtent dependency properties to NodifyEditor
>   - Added DecoratorTemplate dependency property to NodifyEditor
>   - Added FitToScreenExtentMargin static field to NodifyEditor
>   - Added Extent dependency property to NodifyCanvas
> - Bugfixes:
>   - Selection rectangle and Decorators are no longer scaled with the viewport zoom
>   - Fixed connector anchor not updating when container size changed

#### **Version 2.0.1**

> - Bugfixes:
>   - Fixed pending connection default style

#### **Version 2.0.0**

> - Breaking Changes:
>   - Renamed Offset to ViewportLocation in NodifyEditor
>   - Renamed Scale to ViewportZoom in NodifyEditor
>   - Renamed MinScale to MinViewportZoom in NodifyEditor
>   - Renamed MaxScale to MaxViewportZoom in NodifyEditor
>   - Renamed AppliedTransform to ViewportTransform in NodifyEditor
>   - Renamed DirectionalConnection to LineConnection
>   - Removed BringIntoViewAnimationDuration from NodifyEditor
>   - Removed Viewport dependency property from NodifyEditor
>   - Removed ActualSize dependency property from StateNode
>   - Removed Icon dependency property from Node as the icon can _(and should)_ be added in the HeaderTemplate if necessary
>   - PART_ItemsHost is now required for NodifyEditor to work
>   - ItemContainers cannot be used outside a NodifyEditor anymore
>   - ZoomAtPosition now requires graph space coordinates instead of screen space coordinates
>   - Removed custom value converters
>   - Made DependencyObjectExtensions internal
>   - Removed the <http://miroiu.github.io/winfx/xaml/nodify> xaml prefix
> - Features:
>   - Added ResizeStartedEvent routed event to GroupingNode
>   - Added ViewportSize - **OneWayToSource** dependency property to NodifyEditor
>   - Added ActualSize - **OneWayToSource** dependency property to ItemContainer
>   - Added DecoratorContainer and DecoratorContainerStyle dependency properties to NodifyEditor
>   - Added RemoveConnectionCommand command to NodifyEditor
>   - Added DisconnectCommand and SplitCommand commands to BaseConnection
>   - Added ContentBrush dependency property to NodifyEditor
>   - Added HasFooter dependency property to Node
>   - Added FitToScreen command to NodifyEditor and EditorCommands
>   - Added onFinish callback to BringIntoView in NodifyEditor
>   - Added ArrowSize and Spacing dependency properties to all connections inheriting from BaseConnection
>   - Added BringIntoViewMaxDuration dependency property to NodifyEditor
>   - Added BringIntoViewSpeed dependency property to NodifyEditor
>   - Auto panning speed now scales with the zoom factor
> - Bugfixes:
>   - Every public property or method should work with graph space coordinates
>   - Disable auto panning when panning is disabled
>   - Min zoom could be set to a very small value
>   - Bring into view was not disabling all interfering operations<|MERGE_RESOLUTION|>--- conflicted
+++ resolved
@@ -11,13 +11,10 @@
 >	- Renamed UnselectAllConnection to UnselectAllConnections in NodifyEditor
 >	- Removed DragStarted, DragDelta and DragCompleted routed events from ItemContainer
 >	- Replaced the System.Windows.Input.MouseGesture with Nodify.MouseGesture
-<<<<<<< HEAD
 >	- Removed State, GetInitialState, PushState, PopState and PopAllStates from NodifyEditor and ItemContainer
 >	- Replaced EditorState and ContainerState with InputElementState
-=======
 >	- Moved AllowCuttingCancellation from CuttingLine to NodifyEditor
 >	- Moved AllowDraggingCancellation from ItemContainer to NodifyEditor
->>>>>>> 0c8a4f95
 > - Features:
 >	- Added BeginPanning, UpdatePanning, EndPanning, CancelPanning and AllowPanningCancellation to NodifyEditor
 >	- Added UpdateCuttingLine to NodifyEditor
