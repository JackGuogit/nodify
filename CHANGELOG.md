--- conflicted
+++ resolved
@@ -34,14 +34,10 @@
 >	- Fixed an issue where the ItemContainer could open its context menu even when it was not selected
 >	- Fixed an issue where the Home button caused the editor to fail to display items when contained within a ScrollViewer
 >	- Fixed an issue where connector optimization did not work when SelectedItems was not data-bound
-<<<<<<< HEAD
->	- Fixed an issue where EditorCommands.Align caused multiple arrange invalidations, one for each aligned container
+>	- Fixed EditorCommands.Align to perform a single arrange invalidation instead of one for each aligned container
 >	- Fixed an issue where controls would capture the mouse unnecessarily; they now capture it only in response to a defined gesture
 >	- Fixed an issue where the minimap could update the viewport without having the mouse captured
-=======
->	- Fixed EditorCommands.Align to perform a single arrange invalidation instead of one for each aligned container
 >	- Fixed ItemContainer.Select and NodifyEditor.SelectArea to clear the existing selection and select the containers within the same transaction
->>>>>>> 95d4bb42
 	
 #### **Version 6.6.0**
 
